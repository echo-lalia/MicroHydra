"""
This program is designed to be used in conjunction with "main.py" apploader, to select and launch MicroPython apps.

The basic app loading logic works like this:
 - apploader reads reset cause and RTC.memory to determine which app to launch
 - apploader launches 'launcher.py' when hard reset, or when RTC.memory is blank
 - launcher scans app directories on flash and SDCard to find apps, allows user to select app
 - launcher stores path to app in RTC.memory, and soft-resets the device
 - apploader reads RTC.memory again, and imports given app
 - pressing the reset button will relaunch the launcher program, and so will calling machine.reset() from the app. 

This approach was chosen to reduce the chance of conflicts or memory errors when switching apps.
Because MicroPython completely resets between apps, the only "wasted" ram from the app switching process will be from main.py

"""
import time
import os
import math
import ntptime
import network
import machine
import framebuf
from launcher.icons import battery, appicons
from font import vga2_16x32 as font
from lib import userinput, battlevel, sdcard
from lib.hydra import beeper
from lib.hydra.config import Config
from lib import display
from lib.hydra.i18n import I18n

# ~~~~~~~~~~~~~~~~~~~~~~~~~~~~~~~~~~~~~~~~~ _CONSTANTS: ~~~~~~~~~~~~~~~~~~~~~~~~~~~~~~~~~~~~~~~~~~~~~
_MH_DISPLAY_WIDTH = const(320)
_MH_DISPLAY_HEIGHT = const(240)
_MH_DISPLAY_BACKLIGHT = const(42)

_DISPLAY_WIDTH_HALF = const(_MH_DISPLAY_WIDTH//2)

_FONT_WIDTH = const(16)
_FONT_HEIGHT = const(32)
_FONT_WIDTH_HALF = const(_FONT_WIDTH // 2)

_SMALL_FONT_WIDTH = const(8)
_SMALL_FONT_HEIGHT = const(8)


_ICON_HEIGHT = const(32)
_ICON_WIDTH = const(32)

_STATUSBAR_HEIGHT = const(18)
_SCROLLBAR_HEIGHT = const(4)

# somewhat arbitrary padding calculation:
_Y_PADDING = const(
    (_MH_DISPLAY_HEIGHT
    - _STATUSBAR_HEIGHT
    - _ICON_HEIGHT
    - _FONT_HEIGHT
    - _SCROLLBAR_HEIGHT
    - 4)
    // 5
    )


_ICON_Y = const(_MH_DISPLAY_HEIGHT * 27 // 100)
_APPNAME_Y = const(_ICON_Y + _ICON_HEIGHT + _Y_PADDING)


_SCROLL_ANIMATION_TIME = const(400)


I18N = I18n({
    "Loading...":{"zh": "加载中...", "ja": "読み込み中..."},
    "Files":{"zh": "文件", "ja": "ファイル"},
    "Terminal":{"zh": "终端", "ja": "端末"},
    "Get Apps":{"zh": "应用商店", "ja": "アプリストア"},
    "Reload Apps":{"zh": "重新加载应用", "ja": "アプリ再読"},
    "UI Sound":{"zh": "界面声音", "ja": "UIサウンド"},
    "Settings":{"zh": "设置", "ja": "設定"},
    "On":{"zh": "开", "ja": "オン"},
    "Off":{"zh": "关", "ja": "オフ"}
})


# bump up our clock speed so the UI feels smoother (240mhz is the max officially supported, but the default is 160mhz)
machine.freq(240_000_000)

# ~~~~~~~~~~~~~~~~~~~~~~~~~~~~~~~~~~~~~~~~~ GLOBALS: ~~~~~~~~~~~~~~~~~~~~~~~~~~~~~~~~~~~~~~~~~~~~~

# wifi loves to give unknown runtime errors, just try it twice:
try:
    NIC = network.WLAN(network.STA_IF)
except RuntimeError as e:
    print(e)
    try:
        NIC = network.WLAN(network.STA_IF)
    except RuntimeError as e:
        NIC = None
        print("Wifi WLAN object couldnt be created. Gave this error:", e)

# reserve fbuf immediately to reduce fragmentation
# reserved_bytearray = bytearray(
#     (_DISPLAY_HEIGHT * _DISPLAY_WIDTH) // 2 \
#     if (_DISPLAY_WIDTH % 8 == 0) \
#     else (_DISPLAY_HEIGHT * (_DISPLAY_WIDTH + 1)) // 2
#     )

DISPLAY = display.Display(
    # mh_if spi_ram:
    # use_tiny_buf=False,
    # mh_else:
    use_tiny_buf=True,
    # mh_end_if
    )

BEEP = beeper.Beeper()
CONFIG = Config()
KB = userinput.UserInput()

SD = sdcard.SDCard()
RTC = machine.RTC()
BATT = battlevel.Battery()

SYNC_NTP_ATTEMPTS = 0
CONNECT_WIFI_ATTEMPTS = 0
SYNCING_CLOCK = None

APP_NAMES = None
APP_PATHS = None
APP_SELECTOR_INDEX = 0
PREV_SELECTOR_INDEX = 0
LASTDRAWN_MINUTE = -1

# ~~~~~~~~~~~~~~~~~~~~~~~~~~~~~~~~~~~~~~~~~~~~~~~~~~~~~~~~~~~~~~~~~~~~~~~~~~~~~~~~~~~~~~~
# ~~~~~~~~~~~~~~~~~~~~~~~~~~~~~~~~~~~~ Finding Apps ~~~~~~~~~~~~~~~~~~~~~~~~~~~~~~~~~~~~~
# ~~~~~~~~~~~~~~~~~~~~~~~~~~~~~~~~~~~~~~~~~~~~~~~~~~~~~~~~~~~~~~~~~~~~~~~~~~~~~~~~~~~~~~~
def scan_apps():
    global SD, APP_NAMES, APP_PATHS
    # first we need a list of apps located on the flash or SDCard

    SD.mount()
    main_directory = os.listdir("/")

    sd_directory = []
    if "sd" in main_directory:
        sd_directory = os.listdir("/sd")

    # if the apps folder does not exist, create it.
    if "apps" not in main_directory:
        os.mkdir("/apps")
        main_directory = os.listdir("/")

    # do the same for the sdcard apps directory
    if "apps" not in sd_directory and "sd" in main_directory:
        os.mkdir("/sd/apps")
        sd_directory = os.listdir("/sd")

    # if everything above worked, sdcard should be mounted (if available), and both app directories should exist. now look inside to find our apps:
    main_app_list = list(os.ilistdir("/apps"))
    sd_app_list = []

    if "sd" in main_directory:
        try:
            sd_app_list = list(os.ilistdir("/sd/apps"))
        except OSError as e:
            print(e)
            print(
                "SDCard mounted but cant be opened; assuming it's been removed. Unmounting /sd.")
            os.umount('/sd')

    # now lets collect some separate app names and locations
    app_names = []
    app_paths = {}

    for entry in main_app_list:
        this_name, this_path = get_app_paths(entry, "/apps/")
        if this_name:
            this_name = this_name.replace('.cli','')
            if this_name not in app_names:
                app_names.append(this_name)

            app_paths[this_name] = this_path

    for entry in sd_app_list:
        this_name, this_path = get_app_paths(entry, "/sd/apps/")
        if this_name:
            this_name = this_name.replace('.cli','')
            if this_name not in app_names:
                app_names.append(this_name)

            app_paths[this_name] = this_path

    # sort alphabetically without uppercase/lowercase discrimination:
    app_names.sort(key=lambda element: element.lower())

<<<<<<< HEAD
    # add built-in app names
    app_names += [
        "Files",
        "Terminal",
        "Reload Apps",
        "UI Sound",
        "Settings",
        "Get Apps",
        ]
    
    # add paths for built-in apps
=======
    # add an appname for builtin file browser
    app_names.append(I18N.trans("Files"))
    # mh_if frozen:
    # app_paths["Files"] = ".frozen/launcher/files"
    # mh_else:
    app_paths[I18N.trans("Files")] = "/launcher/files"
    # mh_end_if

    # add an appname for Micropython Terminal
    app_names.append(I18N.trans("Terminal"))
    # mh_if frozen:
    # app_paths["Terminal"] = ".frozen/launcher/terminal"
    # mh_else:
    app_paths[I18N.trans("Terminal")] = "/launcher/terminal"
    # mh_end_if

    # add an appname for 'getapps' app
    app_names.append(I18N.trans("Get Apps"))
    # mh_if frozen:
    # app_paths['Get Apps'] = ".frozen/launcher/getapps"
    # mh_else:
    app_paths[I18N.trans("Get Apps")] = "/launcher/getapps"
    # mh_end_if

    # add an appname to refresh the app list
    app_names.append(I18N.trans("Reload Apps"))
    # add an appname to control the beeps
    app_names.append(I18N.trans("UI Sound"))

    # add an appname to open settings app
    app_names.append(I18N.trans("Settings"))
>>>>>>> a647d7ad
    # mh_if frozen:
    # app_paths.update({
    #     "Files": ".frozen/launcher/files",
    #     "Terminal": ".frozen/launcher/terminal",
    #     "Settings": ".frozen/launcher/settings",
    #     "Get Apps": ".frozen/launcher/getapps",
    #     })
    # mh_else:
<<<<<<< HEAD
    app_paths.update({
        "Files": "/launcher/files",
        "Terminal": "/launcher/terminal",
        "Settings": "/launcher/settings",
        "Get Apps": "/launcher/getapps",
        })
=======
    app_paths[I18N.trans("Settings")] = "/launcher/settings"
>>>>>>> a647d7ad
    # mh_end_if
    

    APP_NAMES = app_names
    APP_PATHS = app_paths


def get_app_paths(ientry, current_dir):
    # process results of ilistdir to capture app paths.
    _DIR_FLAG = const(16384)
    _FILE_FLAG = const(32768)

    entry = ientry[0]
    is_dir = (ientry[1] == _DIR_FLAG)

    app_name = None
    app_path = None

    if entry.endswith(".py"):
        app_name = entry[:-3]
        app_path = current_dir + entry
    elif entry.endswith(".mpy"):
        app_name = entry[:-4]
        app_path = current_dir + entry

    elif is_dir:
        # check for apps as module folders
        dir_content = os.listdir(current_dir + entry)
        if "__init__.py" in dir_content or "__init__.mpy" in dir_content:
            app_name = entry
            app_path = current_dir + entry

    return app_name, app_path


# ~~~~~~~~~~~~~~~~~~~~~~~~~~~~~~~~~~~~~~~~~~~~~~~~~~~~~~~~~~~~~~~~~~~~~~~~~~~~~~~~~~~~~~~~~~~~~~~~~~
# ~~~~~~~~~~~~~~~~~~~~~~~~~~~~~~~~~~~~ Function Definitions: ~~~~~~~~~~~~~~~~~~~~~~~~~~~~~~~~~~~~~~~
# ~~~~~~~~~~~~~~~~~~~~~~~~~~~~~~~~~~~~~~~~~~~~~~~~~~~~~~~~~~~~~~~~~~~~~~~~~~~~~~~~~~~~~~~~~~~~~~~~~~

def launch_app(app_path):
    RTC.memory(app_path)
    print(f"Launching '{app_path}'...")
    # reset clock speed to default.
    machine.freq(160_000_000)
    time.sleep_ms(10)
    machine.reset()


def center_text_x(text, char_width=16):
    """
        Calculate the x coordinate to draw a text string, to make it horizontally centered. (plus the text width)
    """
    def calculate_length(text):
        length = 0
        for char in text:
            if ord(char) > 255:
                length += 2 
            else:
                length += 1  
        return length
    str_width = calculate_length(text) * char_width
    start_coord = _DISPLAY_WIDTH_HALF - (str_width // 2)

    return start_coord


def ease_out_cubic(x):
    return 1 - ((1 - x) ** 3)


def time_24_to_12(hour_24, minute):
    ampm = 'am'
    if hour_24 >= 12:
        ampm = 'pm'

    hour_12 = hour_24 % 12
    if hour_12 == 0:
        hour_12 = 12

    time_string = f"{hour_12}:{'{:02d}'.format(minute)}"
    return time_string, ampm


def play_sound(notes, time_ms=40):
    BEEP.play(notes, time_ms)


# ~~~~~~~~~~~~~~~~~~~~~~~~~~~~~~~~~~~~~~~~~~~~~~~~~~~~~~~~~~~~~~~~~~~~~~~~~~~~~~~~~~~~~~~
# ~~~~~~~~~~~~~~~~~~~~~~~~~~~~~~~~~ Graphics Functions: ~~~~~~~~~~~~~~~~~~~~~~~~~~~~~~~~~
# ~~~~~~~~~~~~~~~~~~~~~~~~~~~~~~~~~~~~~~~~~~~~~~~~~~~~~~~~~~~~~~~~~~~~~~~~~~~~~~~~~~~~~~~

_CLOCK_X = const(6)
_CLOCK_Y = const((_STATUSBAR_HEIGHT - _SMALL_FONT_HEIGHT) // 2)
_CLOCK_AMPM_Y = const(_CLOCK_Y - 1)
_CLOCK_AMPM_PADDING = const(2)
_CLOCK_AMPM_X_OFFSET = const(_CLOCK_AMPM_PADDING + _CLOCK_X)

_BATTERY_HEIGHT = const(10)
_BATTERY_X = const(_MH_DISPLAY_WIDTH - 28)
_BATTERY_Y = const((_STATUSBAR_HEIGHT - 10) // 2)

def draw_statusbar(t=None):
    global LASTDRAWN_MINUTE
    # erase status bar
    DISPLAY.fill_rect(
        0,
        _BATTERY_Y,
        _MH_DISPLAY_WIDTH,
        _BATTERY_HEIGHT,
        CONFIG.palette[4]
        )

    # clock
    _, _, _, hour_24, minute, _, _, _ = time.localtime()

    if CONFIG['24h_clock'] == True:
        formatted_time = f"{hour_24}:{'{:02d}'.format(minute)}"
    else:
        formatted_time, ampm = time_24_to_12(hour_24, minute)
        DISPLAY.text(
            ampm,
            _CLOCK_AMPM_X_OFFSET \
                + (len(formatted_time) \
                * _SMALL_FONT_WIDTH),
            _CLOCK_AMPM_Y + 1,
            CONFIG.palette[5],
            )
        DISPLAY.text(
            ampm,
            _CLOCK_AMPM_X_OFFSET \
                + (len(formatted_time) \
                * _SMALL_FONT_WIDTH),
            _CLOCK_AMPM_Y,
            CONFIG.palette[2],
            )

    DISPLAY.text(
        formatted_time,
        _CLOCK_X, _CLOCK_Y+1,
        CONFIG.palette[2],
        )
    DISPLAY.text(
        formatted_time,
        _CLOCK_X, _CLOCK_Y,
        CONFIG.palette[7],
        )
    

    LASTDRAWN_MINUTE = minute

    # battery
    batt_lvl = BATT.read_level()
    DISPLAY.bitmap(
        battery,
        _BATTERY_X,
        _BATTERY_Y,
        index=batt_lvl,
        palette=[CONFIG.palette[4], CONFIG.palette[7]],
        )


_MIN_SCROLLBAR_WIDTH = const(20)
_SCROLLBAR_PADDING = const(6)

_SCROLLBAR_FILL_HEIGHT = const(_SCROLLBAR_HEIGHT - 2)
_SCROLLBAR_Y = const(_MH_DISPLAY_HEIGHT - _SCROLLBAR_HEIGHT) # highlight y
_SCROLLBAR_FILL_Y = const(_SCROLLBAR_Y + 1)
_SCROLLBAR_SHADOW_Y = const(_MH_DISPLAY_HEIGHT - 1)
_SCROLLBAR_FULL_WIDTH = const(_MH_DISPLAY_WIDTH - ( _SCROLLBAR_PADDING * 2))

def draw_scrollbar():
    scrollbar_width = max(
        _SCROLLBAR_FULL_WIDTH // len(APP_NAMES),
        _MIN_SCROLLBAR_WIDTH
        )

    scrollbar_x = (
        _SCROLLBAR_FULL_WIDTH
        * APP_SELECTOR_INDEX
        // len(APP_NAMES)
        + _SCROLLBAR_PADDING
        )

    # blackout:
    DISPLAY.fill_rect(
        0, _SCROLLBAR_Y,
        _MH_DISPLAY_WIDTH, _SCROLLBAR_HEIGHT,
        CONFIG.palette[2]
        )

    # draw fill:
    DISPLAY.fill_rect(
        scrollbar_x, _SCROLLBAR_FILL_Y,
        scrollbar_width, _SCROLLBAR_FILL_HEIGHT,
        CONFIG.palette[4])

    # draw highlight and shadow:
    DISPLAY.hline(
        scrollbar_x, _SCROLLBAR_Y,
        scrollbar_width, CONFIG.palette[6]
        )
    DISPLAY.hline(
        scrollbar_x, _SCROLLBAR_SHADOW_Y,
        scrollbar_width, CONFIG.palette[0]
        )


def draw_app_selector(icon):
    icon.move()
    icon.draw()


# ~~~~~~~~~~~~~~~~~~~~~~~~~~~~~~~~~~~~~~~~~~ ICONS ~~~~~~~~~~~~~~~~~~~~~~~~~~~~~~~~~~~~~~~~~~
_FLASH_ICON_IDX = const(0)
_SD_ICON_IDX = const(1)
_GEAR_ICON_IDX = const(2)
_REFRESH_ICON_IDX = const(3)
_FILE_ICON_IDX = const(4)
_TERMINAL_ICON_IDX = const(5)
_GETAPPS_ICON_IDX = const(6)

_ICON_WIDTH_HALF = const(_ICON_WIDTH // 2)

_ICON_CENTERED_X = const(_DISPLAY_WIDTH_HALF - (_ICON_WIDTH // 2))
_ICON_OFF_X = const(_DISPLAY_WIDTH_HALF - ((_FONT_WIDTH * 3) // 2))
_ICON_ERASE_X = const(_ICON_OFF_X)
_ICON_ERASE_WIDTH = const(_FONT_WIDTH * 3)

_ICON_BITMAP_SIZE = const(_ICON_HEIGHT * _ICON_WIDTH)
_ICON_BUFFER_LEN = const(_ICON_BITMAP_SIZE // 2)


class IconWidget:
    def __init__(self):
        self.drawn_icon = None
        self.next_icon = None
        self.direction = 0
        self.x = _DISPLAY_WIDTH_HALF
        self.prev_x = 0
        self.scroll_start_ms = time.ticks_ms()
        self.force_update()
        
        # buffer for storing one custom icon
        self.buf = bytearray(32*32//8)
        self.fbuf = framebuf.FrameBuffer(self.buf, 32, 32, framebuf.MONO_HLSB)

        # mh_if spi_ram:
        # # Construct a framebuffer palette by manually setting the 4 color bytes
        # self.icon_palette = framebuf.FrameBuffer(
        #     bytearray([
        #         CONFIG.palette[2] >> 8,
        #         CONFIG.palette[2] & 0xff,
        #         CONFIG.palette[8] >> 8,
        #         CONFIG.palette[8] & 0xff,
        #     ]),
        #     2, 1,
        #     framebuf.RGB565,
        # )
        # mh_else:
        # 40 == bg color and ui color as one byte (2, 8)
        self.icon_palette = framebuf.FrameBuffer(bytearray([40]), 2, 1, framebuf.GS4_HMSB)
        # mh_end_if

    def force_update(self):
        draw_scrollbar()
        draw_app_name()
        self.next_icon = self._choose_icon()
        self.drawn_icon = self.next_icon
        self.prev_x = 0


    def _animate_scroll(self) -> int:
        if not self.direction:
            return 0

        fac = time.ticks_diff(
            time.ticks_ms(),
            self.scroll_start_ms,
            ) / _SCROLL_ANIMATION_TIME
        
        if fac >= 1:
            self.direction = 0
            return 0

        fac = ease_out_cubic(fac)

        return math.floor(
            fac * _MH_DISPLAY_WIDTH if self.direction < 0 else fac * -_MH_DISPLAY_WIDTH
        )


    def start_scroll(self, direction=0):
        if self.next_icon != self.drawn_icon:
            self.force_update()
        
        draw_scrollbar()
        draw_app_name()
        self.direction = direction
        self.scroll_start_ms = time.ticks_ms()
        self.next_icon = self._choose_icon()


    def _draw_bitmap_icon(self):
        DISPLAY.bitmap(
            appicons,
            self.x - _ICON_WIDTH_HALF,
            _ICON_Y,
            index=self.drawn_icon,
            palette=(CONFIG.palette[2], CONFIG.palette[8]),
            )


    def _draw_str_icon(self):
        clr_idx = 4 if self.drawn_icon == 'Off' else 8
        DISPLAY.text(
            self.drawn_icon,
            self.x - (len(self.drawn_icon) * _FONT_WIDTH_HALF),
            _ICON_Y,
            CONFIG.palette[clr_idx],
            font=font,
            )


    def _draw_custom_icon(self):
        DISPLAY.blit_buffer(
            self.fbuf,
            self.x - _ICON_WIDTH_HALF,
            _ICON_Y,
            32,
            32,
            palette=self.icon_palette
            )



    def draw(self):
        if self.x == _DISPLAY_WIDTH_HALF \
        and self.prev_x == _DISPLAY_WIDTH_HALF:
            return
        
        self._erase_icon()
        
        # update drawn icon when icon wraps around screen:
        if self.drawn_icon != self.next_icon \
        and ((self.direction == -1 and self.x < _DISPLAY_WIDTH_HALF) \
        or   (self.direction == +1 and self.x > _DISPLAY_WIDTH_HALF)):
            self.drawn_icon = self.next_icon
            
            # if this is a custom icon, it needs to be loaded
            if isinstance(self.drawn_icon, str) and self.drawn_icon.endswith(".raw"):
                with open(self.drawn_icon, 'rb') as f:
                    f.readinto(self.buf)
        
        if isinstance(self.drawn_icon, int):
            self._draw_bitmap_icon()
        elif isinstance(self.drawn_icon, str):
            if len(self.drawn_icon) <= 3:
                self._draw_str_icon()
            else:
                self._draw_custom_icon()


    def _choose_icon(self):
        current_app_text = APP_NAMES[APP_SELECTOR_INDEX]

        # special menu options for settings
        if current_app_text == I18N.trans("UI Sound"):
            if CONFIG['ui_sound']:
                return I18N.trans("On")
            else:
                return I18N.trans("Off")
        
        if current_app_text == I18N.trans("Files"):
            return _FILE_ICON_IDX

        if current_app_text == I18N.trans("Reload Apps"):
            return _REFRESH_ICON_IDX

        if current_app_text == I18N.trans("Settings"):
            return _GEAR_ICON_IDX
        
        current_app_path = APP_PATHS[current_app_text]
        
        if current_app_text == I18N.trans("Terminal") \
        or current_app_path.endswith('.cli.py'):
            return _TERMINAL_ICON_IDX
        
        if current_app_text == I18N.trans("Get Apps"):
            return _GETAPPS_ICON_IDX
        
        if not (current_app_path.endswith('.py') or current_app_path.endswith('.mpy')):
            # too many ways for `os.listdir` to fail here, so just capture the error:
            try:
                if 'icon.raw' in os.listdir(current_app_path):
                    return f"{current_app_path}/icon.raw"
            except OSError: pass
        
        # default to sd or flash storage icon
        if current_app_path.startswith("/sd"):
            return _SD_ICON_IDX
        return _FLASH_ICON_IDX


    def _erase_icon(self):
        DISPLAY.rect(
            0,
            _ICON_Y,
            _MH_DISPLAY_WIDTH,
            _ICON_HEIGHT,
            CONFIG.palette[2],
            fill=True
            )
    
    
    def move(self):
        if not self.direction:
            return _DISPLAY_WIDTH_HALF
        x = self._animate_scroll()
        self.prev_x = self.x
        self.x = (x + _DISPLAY_WIDTH_HALF) % _MH_DISPLAY_WIDTH


_APP_NAME_MAX_LEN = const(_MH_DISPLAY_WIDTH // _FONT_WIDTH)
_APP_NAME_LEN_MINUS_THREE = const(_APP_NAME_MAX_LEN - 3)
def draw_app_name():
    current_app_text = APP_NAMES[APP_SELECTOR_INDEX]

    # crop text for display
    if len(current_app_text) > _APP_NAME_MAX_LEN:
        current_app_text = f"{current_app_text[:_APP_NAME_LEN_MINUS_THREE]}..."

    # blackout the old text
    DISPLAY.rect(0, _APPNAME_Y, _MH_DISPLAY_WIDTH, _FONT_HEIGHT, CONFIG.palette[2], fill=True)
    
    # and draw app name
    DISPLAY.text(
            current_app_text,
            center_text_x(current_app_text), _APPNAME_Y,
            CONFIG.palette[8],
            font=font)


def try_sync_clock():
    global SYNCING_CLOCK, RTC, SYNC_NTP_ATTEMPTS, CONNECT_WIFI_ATTEMPTS

    _MAX_WIFI_ATTEMPTS = const(1000)
    _MAX_NTP_ATTEMPTS = const(10)

    if NIC.isconnected():
        try:
            ntptime.settime()
        except OSError:
            SYNC_NTP_ATTEMPTS += 1

        if RTC.datetime()[0] != 2000:
            NIC.disconnect()
            NIC.active(False)  # shut off wifi
            SYNCING_CLOCK = False
            # apply our timezone offset
            time_list = list(RTC.datetime())
            time_list[4] = time_list[4] + CONFIG['timezone']
            RTC.datetime(tuple(time_list))
            print(
                f'RTC successfully synced to {RTC.datetime()} with {SYNC_NTP_ATTEMPTS} attempts.')
            draw_statusbar()

        elif SYNC_NTP_ATTEMPTS >= _MAX_NTP_ATTEMPTS:
            NIC.disconnect()
            NIC.active(False)  # shut off wifi
            SYNCING_CLOCK = False
            print(f"Syncing RTC aborted after {SYNC_NTP_ATTEMPTS} attemps")

    elif CONNECT_WIFI_ATTEMPTS >= _MAX_WIFI_ATTEMPTS:
        NIC.disconnect()
        NIC.active(False)  # shut off wifi
        SYNCING_CLOCK = False
        print(
            f"Connecting to wifi aborted after {CONNECT_WIFI_ATTEMPTS} loops")
    else:
        CONNECT_WIFI_ATTEMPTS += 1



# --------------------------------------------------------------------------------------------------
# ~~~~~~~~~~~~~~~~~~~~~~~~~~~~~~~~~~~~~~~~~~~~~~~~~~~~~~~~~~~~~~~~~~~~~~~~~~~~~~~~~~~~~~~~~~~~~~~~~~
# ~~~~~~~~~~~~~~~~~~~~~~~~~~~~~~~~~~~~~~~~~~~~~~~ Main Loop: ~~~~~~~~~~~~~~~~~~~~~~~~~~~~~~~~~~~~~~~
# ~~~~~~~~~~~~~~~~~~~~~~~~~~~~~~~~~~~~~~~~~~~~~~~~~~~~~~~~~~~~~~~~~~~~~~~~~~~~~~~~~~~~~~~~~~~~~~~~~~
# --------------------------------------------------------------------------------------------------
def main_loop():
    global APP_SELECTOR_INDEX, PREV_SELECTOR_INDEX, SYNCING_CLOCK
    # scan apps asap to populate app names/paths and SD
    scan_apps()

    # sync our RTC on boot, if set in settings
    SYNCING_CLOCK = CONFIG['sync_clock']

    if (CONFIG['wifi_ssid'] == ''
        or RTC.datetime()[0] != 2000
            or NIC == None):
        SYNCING_CLOCK = False

    if SYNCING_CLOCK:  # enable wifi if we are syncing the clock
        if not NIC.active():  # turn on wifi if it isn't already
            NIC.active(True)
        if not NIC.isconnected():  # try connecting
            try:
                NIC.connect(CONFIG['wifi_ssid'], CONFIG['wifi_pass'])
            except OSError as e:
                print("wifi_sync_rtc had this error when connecting:", e)

    new_keys = []

    # starupp sound
    play_sound(
        ('C3',
            ('C4', 'E4', 'G4'),
            ('C4', 'E4', 'G4'),
         ))

    # init diplsay
    DISPLAY.fill(CONFIG.palette[2])
    DISPLAY.fill_rect(0, 0, _MH_DISPLAY_WIDTH,
                      _STATUSBAR_HEIGHT, CONFIG.palette[4])
    DISPLAY.hline(0, _STATUSBAR_HEIGHT, _MH_DISPLAY_WIDTH, CONFIG.palette[1])
    
    icon = IconWidget()
    icon.force_update()


    while True:

        # ----------------------- check for key presses on the keyboard. Only if they weren't already pressed. --------------------------
        new_keys = KB.get_new_keys()

        # mh_if CARDPUTER:
        # # Cardputer should use extended movement keys in the launcher
        # KB.ext_dir_keys(new_keys)
        # mh_end_if
        
        # mh_if touchscreen:
        # add swipes to direcitonal input
        touch_events = KB.get_touch_events()
        for event in touch_events:
            if hasattr(event, 'direction'):
                if event.direction == 'RIGHT':
                    new_keys.append('LEFT')
                elif event.direction == 'LEFT':
                    new_keys.append('RIGHT')
        # mh_end_if

        if new_keys:

            # ~~~~~~ check if the arrow keys are newly pressed ~~~~~
            if "RIGHT" in new_keys:  # right arrow
                PREV_SELECTOR_INDEX = APP_SELECTOR_INDEX
                APP_SELECTOR_INDEX = (APP_SELECTOR_INDEX + 1) % len(APP_NAMES)

                # animation:
                icon.start_scroll(1)

                play_sound((("D3", 'F3'), "A3"), 20)

            elif "LEFT" in new_keys:  # left arrow
                PREV_SELECTOR_INDEX = APP_SELECTOR_INDEX
                APP_SELECTOR_INDEX = (APP_SELECTOR_INDEX - 1) % len(APP_NAMES)

                # animation:
                icon.start_scroll(-1)

                play_sound((("C3", "E3"), "G3"), 20)

            # ~~~~~~~~~~ check if GO or ENTER are pressed ~~~~~~~~~~
            if "G0" in new_keys or "ENT" in new_keys:

                # special "settings" app options will have their own behaviour, otherwise launch the app
                if APP_NAMES[APP_SELECTOR_INDEX] == "UI Sound":
                    CONFIG['ui_sound'] = not CONFIG['ui_sound']
                    icon.force_update()

                    if CONFIG['ui_sound'] == 0:  # currently muted, then unmute
                        play_sound(
                            ("C3", "E3", "G3", ("C4", "E4", "G4"), ("C4", "E4", "G4")), 80)
                        

                elif APP_NAMES[APP_SELECTOR_INDEX] == "Reload Apps":
                    scan_apps()
                    APP_SELECTOR_INDEX = 0
                    icon.start_scroll(-1)

                    play_sound(('C4', 'E4', 'G4'), 80)

                else:  # ~~~~~~~~~~~~~~~~~~~ LAUNCH THE APP! ~~~~~~~~~~~~~~~~~~~~

                    # save CONFIG if it has been changed:
                    CONFIG.save()

                    # shut off the display
                    DISPLAY.fill(0)
                    DISPLAY.sleep_mode(True)
                    machine.Pin(_MH_DISPLAY_BACKLIGHT, machine.Pin.OUT).value(0)  # backlight off
                    DISPLAY.spi.deinit()

                    if SD != None:
                        try:
                            SD.deinit()
                        except:
                            print("Tried to deinit SDCard, but failed.")

                    play_sound(('C4', 'B4', 'C5', 'C5'), 100)

                    launch_app(APP_PATHS[APP_NAMES[APP_SELECTOR_INDEX]])

            else:  # keyboard shortcuts!
                for key in new_keys:
                    # jump to letter:
                    # filter special keys
                    if len(key) == 1 and key in 'abcdefghijklmnopqrstuvwxyz1234567890':
                        # search for that letter in the app list
                        for idx in range(len(APP_NAMES)):
                            # this lets us scan starting at the current APP_SELECTOR_INDEX
                            idx = (idx + APP_SELECTOR_INDEX) % len(APP_NAMES)
                            name = APP_NAMES[idx]
                            if name.lower().startswith(key) and idx != APP_SELECTOR_INDEX:
                                # animation:
                                if APP_SELECTOR_INDEX > idx:
                                    direction = -1
                                elif APP_SELECTOR_INDEX < idx:
                                    direction = 1
                                else:
                                    direction = 0
                                # go there!
                                PREV_SELECTOR_INDEX = APP_SELECTOR_INDEX
                                APP_SELECTOR_INDEX = idx
                                icon.start_scroll(direction)
                                play_sound(("G3"), 100)
                                
                                break

        # ~~~~~~~~~~~~~~~~~~~~~~~~~~~~~~~~~~~~~~~~~~~~~~~~~~~~~~~~~~~~~~~~~~~~~~~~~~~~~~~~~~~~~~~~~~~~~~~~~~
        # ~~~~~~~~~~~~~~~~~~~~~~~~~~~~~~~~~~~~~~~~~~ Main Graphics: ~~~~~~~~~~~~~~~~~~~~~~~~~~~~~~~~~~~~~~~~
        # ~~~~~~~~~~~~~~~~~~~~~~~~~~~~~~~~~~~~~~~~~~~~~~~~~~~~~~~~~~~~~~~~~~~~~~~~~~~~~~~~~~~~~~~~~~~~~~~~~~

        if time.localtime()[4] != LASTDRAWN_MINUTE:
            draw_statusbar()

        draw_app_selector(icon)
        DISPLAY.show()

        # ~~~~~~~~~~~~~~~~~~~~~~~~~~~~~~~~~~~~~~~~~~~~~~~~~~~~~~~~~~~~~~~~~~~~~~~~~~~~~~~~~~~~~~~~~~~~~~~~~~
        # ~~~~~~~~~~~~~~~~~~~~~~~~~~~~~~~~~~~~~~~~~~~ WIFI and RTC: ~~~~~~~~~~~~~~~~~~~~~~~~~~~~~~~~~~~~~~~~
        # ~~~~~~~~~~~~~~~~~~~~~~~~~~~~~~~~~~~~~~~~~~~~~~~~~~~~~~~~~~~~~~~~~~~~~~~~~~~~~~~~~~~~~~~~~~~~~~~~~~

        if SYNCING_CLOCK:
            try_sync_clock()


# run the main loop!
main_loop()<|MERGE_RESOLUTION|>--- conflicted
+++ resolved
@@ -192,7 +192,6 @@
     # sort alphabetically without uppercase/lowercase discrimination:
     app_names.sort(key=lambda element: element.lower())
 
-<<<<<<< HEAD
     # add built-in app names
     app_names += [
         "Files",
@@ -204,39 +203,6 @@
         ]
     
     # add paths for built-in apps
-=======
-    # add an appname for builtin file browser
-    app_names.append(I18N.trans("Files"))
-    # mh_if frozen:
-    # app_paths["Files"] = ".frozen/launcher/files"
-    # mh_else:
-    app_paths[I18N.trans("Files")] = "/launcher/files"
-    # mh_end_if
-
-    # add an appname for Micropython Terminal
-    app_names.append(I18N.trans("Terminal"))
-    # mh_if frozen:
-    # app_paths["Terminal"] = ".frozen/launcher/terminal"
-    # mh_else:
-    app_paths[I18N.trans("Terminal")] = "/launcher/terminal"
-    # mh_end_if
-
-    # add an appname for 'getapps' app
-    app_names.append(I18N.trans("Get Apps"))
-    # mh_if frozen:
-    # app_paths['Get Apps'] = ".frozen/launcher/getapps"
-    # mh_else:
-    app_paths[I18N.trans("Get Apps")] = "/launcher/getapps"
-    # mh_end_if
-
-    # add an appname to refresh the app list
-    app_names.append(I18N.trans("Reload Apps"))
-    # add an appname to control the beeps
-    app_names.append(I18N.trans("UI Sound"))
-
-    # add an appname to open settings app
-    app_names.append(I18N.trans("Settings"))
->>>>>>> a647d7ad
     # mh_if frozen:
     # app_paths.update({
     #     "Files": ".frozen/launcher/files",
@@ -245,16 +211,12 @@
     #     "Get Apps": ".frozen/launcher/getapps",
     #     })
     # mh_else:
-<<<<<<< HEAD
     app_paths.update({
         "Files": "/launcher/files",
         "Terminal": "/launcher/terminal",
         "Settings": "/launcher/settings",
         "Get Apps": "/launcher/getapps",
         })
-=======
-    app_paths[I18N.trans("Settings")] = "/launcher/settings"
->>>>>>> a647d7ad
     # mh_end_if
     
 
